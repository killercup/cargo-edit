use std::env;
use std::path::Path;
use rustc_serialize::json;
use rustc_serialize::json::{BuilderError, Json};
use curl::{ErrCode, http};
use curl::http::handle::{Method, Request};
use cargo_edit::{Dependency, Manifest};
use regex::Regex;

const REGISTRY_HOST: &'static str = "https://crates.io";

/// Query latest version from crates.io
///
/// The latest version will be returned as a `Dependency`. This will fail, when
///
/// - there is no Internet connection,
/// - the response from crates.io is an error or in an incorrect format,
/// - or when a crate with the given name does not exist on crates.io.
pub fn get_latest_dependency(crate_name: &str) -> Result<Dependency, FetchVersionError> {
    if env::var("CARGO_IS_TEST").is_ok() {
<<<<<<< HEAD
        // We are in a simulated reality. Nothing is real here.
        // FIXME: Use actual test handling code.
        return Ok(format!("{}--CURRENT_VERSION_TEST", crate_name));
=======
        return Ok(Dependency::new(crate_name).set_version("CURRENT_VERSION_TEST".into()));
>>>>>>> 9c31b4da
    }

    let crate_data = try!(fetch_cratesio(&format!("/crates/{}/versions", crate_name)));
    let crate_json = try!(Json::from_str(&crate_data));

<<<<<<< HEAD
    read_latest_version(crate_json)
}

/// Read latest version from JSON structure
///
/// Assumes the version are sorted so that the first non-yanked version is the
/// latest, and thus the one we want.
fn read_latest_version(crate_json: Json) -> Result<String, FetchVersionError> {
    crate_json.as_object()
        .and_then(|c| c.get("versions"))
        .and_then(Json::as_array)
        .and_then(|vs| vs.iter()
            .filter_map(Json::as_object)
            .find(|&v| !v.get("yanked").and_then(Json::as_boolean).unwrap_or(true))
        )
        .and_then(|v| v.get("num"))
        .and_then(Json::as_string)
        .map(str::to_owned)
        .ok_or(FetchVersionError::GetVersion)
=======
    let name = try!(crate_json.find_path(&["crate", "name"])
        .and_then(|n| n.as_string())
        .ok_or(FetchVersionError::CratesIo(CratesIoError::NotFound)));

    if name != crate_name {
        println!("WARN: Added {} instead of {}", name, crate_name);
    }

    let version = try!(crate_json.find_path(&["crate", "max_version"])
        .and_then(|v| v.as_string())
        .map(|v| v.to_owned())
        .ok_or(FetchVersionError::GetVersion));

    Ok(Dependency::new(name).set_version(&version))
>>>>>>> 9c31b4da
}

#[test]
fn get_latest_version_from_json_test() {
    let json = Json::from_str(r#"{
  "versions": [
    {
      "crate": "treexml",
      "num": "0.3.1",
      "yanked": true
    },
    {
      "crate": "treexml",
      "num": "0.3.0",
      "yanked": false
    }
  ]
}"#).unwrap();

    assert_eq!(read_latest_version(json).unwrap(), "0.3.0");
}

#[test]
fn get_no_latest_version_from_json_when_all_are_yanked() {
    let json = Json::from_str(r#"{
  "versions": [
    {
      "crate": "treexml",
      "num": "0.3.1",
      "yanked": true
    },
    {
      "crate": "treexml",
      "num": "0.3.0",
      "yanked": true
    }
  ]
}"#).unwrap();

    assert!(read_latest_version(json).is_err());
}

quick_error! {
    #[derive(Debug)]
    pub enum FetchVersionError {
        CratesIo(err: CratesIoError) {
            from()
            description("crates.io Error")
            display("crates.io Error: {}", err)
            cause(err)
        }
        Json(err: BuilderError) {
            from()
            description("JSON Error")
            display("Error parsing JSON: {}", err)
            cause(err)
        }
        GetVersion { description("get version error") }
    }
}

// ---
// The following was mostly copied from [1] and is therefore
// (c) 2015 Alex Crichton <alex@alexcrichton.com>
//
// [1]: https://github.com/rust-lang/cargo/blob/bd690d8dff83c7b7714f236a08304ee20732382b/src/crates-io/lib.rs
// ---

fn fetch_cratesio(path: &str) -> Result<String, FetchVersionError> {
    let mut http_handle = http::Handle::new();
    let req = Request::new(&mut http_handle, Method::Get)
        .uri(format!("{}/api/v1{}", REGISTRY_HOST, path))
        .header("Accept", "application/json")
        .content_type("application/json");
    handle_request(req.exec()).map_err(From::from)
}

fn handle_request(response: Result<http::Response, ErrCode>) -> Result<String, CratesIoError> {
    let response = try!(response.map_err(CratesIoError::Curl));
    match response.get_code() {
        0 | 200 => {}
        403 => return Err(CratesIoError::Unauthorized),
        404 => return Err(CratesIoError::NotFound),
        _ => return Err(CratesIoError::NotOkResponse(response)),
    }

    let body = match String::from_utf8(response.move_body()) {
        Ok(body) => body,
        Err(..) => return Err(CratesIoError::NonUtf8Body),
    };

    if let Ok(errors) = json::decode::<ApiErrorList>(&body) {
        return Err(CratesIoError::Api(errors.errors.into_iter().map(|s| s.detail).collect()));
    }

    Ok(body)
}

#[derive(RustcDecodable)]
struct ApiErrorList {
    errors: Vec<ApiError>,
}
#[derive(RustcDecodable)]
struct ApiError {
    detail: String,
}

quick_error! {
    #[derive(Debug)]
    pub enum CratesIoError {
        Curl(e: ErrCode) {}
        NotOkResponse(e: http::Response)  {}
        NonUtf8Body  {}
        Api(e: Vec<String>)  {}
        Unauthorized  {}
        NotFound {}
    }
}

#[cfg_attr(rustfmt, rustfmt_skip)]
quick_error! {
    #[derive(Debug)]
    pub enum FetchGitError {
        FetchGit(err: CratesIoError) {
            from()
            description("fetch error: ")
            display("fetch error: {}", err)
            cause(err)
        }
        ParseRegex { description("parse error: unable to parse git repo url") }
        IncompleteCaptures { description("parse error: the git repo url seems incomplete") }
        LocalCargoToml { description("path error: unable to open Cargo.toml") }
        // RemoteCargoToml { description("path error: unable to open Cargo.toml from the provided repo") }
        ParseCargoToml { description("parse error: unable to parse the external Cargo.toml") }
    }
}

/// Query crate name by accessing a github repo Cargo.toml
///
/// The name will be returned as a string. This will fail, when
///
/// - there is no Internet connection,
/// - Cargo.toml is not present in the root of the master branch,
/// - the response from github is an error or in an incorrect format.
pub fn get_crate_name_from_github(repo: &str) -> Result<String, FetchGitError> {
    let re = Regex::new(r"^https://github.com/([-_0-9a-zA-Z]+)/([-_0-9a-zA-Z]+)(/|.git)?$")
        .unwrap();

    re.captures(repo)
        .ok_or(FetchGitError::ParseRegex)
        .and_then(|cap| {
            match (cap.at(1), cap.at(2)) {
                (Some(user), Some(repo)) => {
                    let url = format!("https://raw.githubusercontent.com/{}/{}/master/Cargo.toml",
                                      user,
                                      repo);

                    let data: Result<Manifest, _> = get_cargo_toml_from_git_url(&url)
                        .and_then(|m| {
                            m.parse()
                                .map_err(|_| FetchGitError::ParseCargoToml)
                        });
                    data.and_then(|ref manifest| get_name_from_manifest(manifest))
                }
                _ => Err(FetchGitError::IncompleteCaptures),
            }
        })
}

/// Query crate name by accessing a gitlab repo Cargo.toml
///
/// The name will be returned as a string. This will fail, when
///
/// - there is no Internet connection,
/// - Cargo.toml is not present in the root of the master branch,
/// - the response from gitlab is an error or in an incorrect format.
pub fn get_crate_name_from_gitlab(repo: &str) -> Result<String, FetchGitError> {
    let re = Regex::new(r"^https://gitlab.com/([-_0-9a-zA-Z]+)/([-_0-9a-zA-Z]+)(/|.git)?$")
        .unwrap();

    re.captures(repo)
        .ok_or(FetchGitError::ParseRegex)
        .and_then(|cap| {
            match (cap.at(1), cap.at(2)) {
                (Some(user), Some(repo)) => {
                    let url = format!("https://gitlab.com/{}/{}/raw/master/Cargo.toml", user, repo);

                    let data: Result<Manifest, _> = get_cargo_toml_from_git_url(&url)
                        .and_then(|m| {
                            m.parse()
                                .map_err(|_| FetchGitError::ParseCargoToml)
                        });
                    data.and_then(|ref manifest| get_name_from_manifest(manifest))
                }
                _ => Err(FetchGitError::IncompleteCaptures),
            }
        })
}

/// Query crate name by accessing Cargo.toml in a local path
///
/// The name will be returned as a string. This will fail, when
/// Cargo.toml is not present in the root of the path.
pub fn get_crate_name_from_path(path: &str) -> Result<String, FetchGitError> {
    let cargo_file = Path::new(path).join("Cargo.toml");
    Manifest::open(&cargo_file.to_str())
        .map_err(|_| FetchGitError::LocalCargoToml)
        .and_then(|ref manifest| get_name_from_manifest(manifest))
}

fn get_name_from_manifest(manifest: &Manifest) -> Result<String, FetchGitError> {
    manifest.data
        .get("package")
        .and_then(|m| m.lookup("name"))
        .and_then(|name| name.as_str().map(|s| s.to_string()))
        .ok_or(FetchGitError::ParseCargoToml)
}

fn get_cargo_toml_from_git_url(url: &str) -> Result<String, FetchGitError> {
    let mut http_handle = http::Handle::new();
    let req = Request::new(&mut http_handle, Method::Get)
        .uri(url)
        .header("Accept", "text/plain")
        .content_type("text/plain");
    handle_request(req.exec()).map_err(From::from)
}<|MERGE_RESOLUTION|>--- conflicted
+++ resolved
@@ -18,54 +18,49 @@
 /// - or when a crate with the given name does not exist on crates.io.
 pub fn get_latest_dependency(crate_name: &str) -> Result<Dependency, FetchVersionError> {
     if env::var("CARGO_IS_TEST").is_ok() {
-<<<<<<< HEAD
         // We are in a simulated reality. Nothing is real here.
         // FIXME: Use actual test handling code.
-        return Ok(format!("{}--CURRENT_VERSION_TEST", crate_name));
-=======
-        return Ok(Dependency::new(crate_name).set_version("CURRENT_VERSION_TEST".into()));
->>>>>>> 9c31b4da
-    }
-
-    let crate_data = try!(fetch_cratesio(&format!("/crates/{}/versions", crate_name)));
+        return Ok(Dependency::new(crate_name).set_version(&format!("{}--CURRENT_VERSION_TEST", crate_name)));
+    }
+
+    let crate_data = try!(fetch_cratesio(&format!("/crates/{}", crate_name)));
     let crate_json = try!(Json::from_str(&crate_data));
 
-<<<<<<< HEAD
-    read_latest_version(crate_json)
+    let dep = try!(read_latest_version(crate_json));
+
+    if dep.name != crate_name {
+        println!("WARN: Added `{}` instead of `{}`", dep.name, crate_name);
+    }
+
+    Ok(dep)
 }
 
 /// Read latest version from JSON structure
 ///
 /// Assumes the version are sorted so that the first non-yanked version is the
 /// latest, and thus the one we want.
-fn read_latest_version(crate_json: Json) -> Result<String, FetchVersionError> {
-    crate_json.as_object()
+fn read_latest_version(crate_json: Json) -> Result<Dependency, FetchVersionError> {
+    let versions = try!(crate_json.as_object()
         .and_then(|c| c.get("versions"))
         .and_then(Json::as_array)
-        .and_then(|vs| vs.iter()
-            .filter_map(Json::as_object)
-            .find(|&v| !v.get("yanked").and_then(Json::as_boolean).unwrap_or(true))
-        )
-        .and_then(|v| v.get("num"))
+        .ok_or(FetchVersionError::GetVersion));
+
+    let latest = try!(versions.iter()
+        .filter_map(Json::as_object)
+        .find(|&v| !v.get("yanked").and_then(Json::as_boolean).unwrap_or(true))
+        .ok_or(FetchVersionError::AllYanked));
+
+    let name = try!(latest.get("crate")
         .and_then(Json::as_string)
-        .map(str::to_owned)
-        .ok_or(FetchVersionError::GetVersion)
-=======
-    let name = try!(crate_json.find_path(&["crate", "name"])
-        .and_then(|n| n.as_string())
+        .map(String::from)
         .ok_or(FetchVersionError::CratesIo(CratesIoError::NotFound)));
 
-    if name != crate_name {
-        println!("WARN: Added {} instead of {}", name, crate_name);
-    }
-
-    let version = try!(crate_json.find_path(&["crate", "max_version"])
-        .and_then(|v| v.as_string())
-        .map(|v| v.to_owned())
+    let version = try!(latest.get("num")
+        .and_then(Json::as_string)
+        .map(String::from)
         .ok_or(FetchVersionError::GetVersion));
 
-    Ok(Dependency::new(name).set_version(&version))
->>>>>>> 9c31b4da
+    Ok(Dependency::new(&name).set_version(&version))
 }
 
 #[test]
@@ -85,7 +80,7 @@
   ]
 }"#).unwrap();
 
-    assert_eq!(read_latest_version(json).unwrap(), "0.3.0");
+    assert_eq!(read_latest_version(json).unwrap().version().unwrap(), "0.3.0");
 }
 
 #[test]
@@ -124,6 +119,7 @@
             cause(err)
         }
         GetVersion { description("get version error") }
+        AllYanked { description("No non-yanked version found") }
     }
 }
 
