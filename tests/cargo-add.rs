--- conflicted
+++ resolved
@@ -1038,11 +1038,6 @@
 
 #[test]
 fn forbids_multiple_crates_with_features_option() {
-<<<<<<< HEAD
-=======
-    let (_tmpdir, _manifest) = clone_out_test("tests/fixtures/add/Cargo.toml.sample");
-
->>>>>>> ab22928d
     assert_cli::Assert::command(&[
         get_command_path("add").as_str(),
         "add",
